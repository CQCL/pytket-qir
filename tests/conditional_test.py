# Copyright 2020-2023 Cambridge Quantum Computing
#
# Licensed under the Apache License, Version 2.0 (the "License");
# you may not use this file except in compliance with the License.
# You may obtain a copy of the License at
#
#     http://www.apache.org/licenses/LICENSE-2.0
#
# Unless required by applicable law or agreed to in writing, software
# distributed under the License is distributed on an "AS IS" BASIS,
# WITHOUT WARRANTIES OR CONDITIONS OF ANY KIND, either express or implied.
# See the License for the specific language governing permissions and
# limitations under the License.

from utilities import check_qir_result  # type: ignore

from pytket.qir.conversion.api import pytket_to_qir, QIRFormat

from pytket.circuit import Circuit, Qubit, if_not_bit, Bit, OpType, reg_eq, CircBox  # type: ignore


def test_pytket_qir_conditional() -> None:
    # test conditional handling

    circ = Circuit(3)
    a = circ.add_c_register("a", 5)
    b = circ.add_c_register("b", 5)
    c = circ.add_c_register("c", 5)
    d = circ.add_c_register("d", 5)
    circ.H(0)
    circ.add_classicalexpbox_register(a | b, c)
    circ.add_classicalexpbox_register(c | b, d)
    circ.add_classicalexpbox_register(c | b, d, condition=a[4])
    circ.H(0)
    circ.Measure(Qubit(0), d[4])
    circ.H(1)
    circ.Measure(Qubit(1), d[3])
    circ.H(2)
    circ.Measure(Qubit(2), d[2])

    result = pytket_to_qir(
        circ, name="test_pytket_qir_conditional", qir_format=QIRFormat.STRING
    )

    check_qir_result(result, "test_pytket_qir_conditional")


def test_pytket_qir_conditional_ii() -> None:
    # test conditional handling with else case

    circ = Circuit(3)
    a = circ.add_c_register("a", 5)
    b = circ.add_c_register("b", 5)
    c = circ.add_c_register("c", 5)
    d = circ.add_c_register("d", 5)
    circ.H(0)
    circ.add_classicalexpbox_register(a | b, c)
    circ.add_classicalexpbox_register(c | b, d)
    circ.add_classicalexpbox_register(c | b, d, condition=if_not_bit(a[4]))
    circ.H(0)
    circ.Measure(Qubit(0), d[4])
    circ.H(1)
    circ.Measure(Qubit(1), d[3])
    circ.H(2)
    circ.Measure(Qubit(2), d[2])

    result = pytket_to_qir(
        circ, name="test_pytket_qir_conditional_ii", qir_format=QIRFormat.STRING
    )

    check_qir_result(result, "test_pytket_qir_conditional_ii")


def test_pytket_qir_conditional_iii() -> None:
    # test complicated conditions and recursive classical op

    circ = Circuit(1)

    a = circ.add_c_register("a", 15)
    b = circ.add_c_register("b", 15)
    c = circ.add_c_register("c", 15)
    d = circ.add_c_register("d", 15)
    e = circ.add_c_register("e", 15)

    circ.H(0)
    bits = [Bit(i) for i in range(10)]
    big_exp = bits[4] | bits[5] ^ bits[6] | bits[7] & bits[8]
    circ.H(0, condition=big_exp)

    circ.add_classicalexpbox_register(a + b - d, c)
    circ.add_classicalexpbox_register(a * b * d * c, e)

    result = pytket_to_qir(
        circ, name="test_pytket_qir_conditional_iii", qir_format=QIRFormat.STRING
    )

    check_qir_result(result, "test_pytket_qir_conditional_iii")


def test_pytket_qir_conditional_iv() -> None:
    # test complicated conditions and recursive classical op

    circ = Circuit(2, 2).H(0).H(1).measure_all()

    circ.add_gate(OpType.H, [0], condition_bits=[0, 1], condition_value=3)

    result = pytket_to_qir(
        circ, name="test_pytket_qir_conditional_iv", qir_format=QIRFormat.STRING
    )

    check_qir_result(result, "test_pytket_qir_conditional_iv")


def test_pytket_qir_conditional_v() -> None:
    # test complicated conditions and recursive classical op

    circ = Circuit(2, 3).H(0).H(1).measure_all()

    circ.add_gate(OpType.H, [0], condition_bits=[0, 1, 2], condition_value=3)

    result = pytket_to_qir(
        circ, name="test_pytket_qir_conditional_v", qir_format=QIRFormat.STRING
    )

    circ = Circuit(2, 2).H(0).H(1).measure_all()

    circ.add_gate(OpType.H, [0], condition_bits=[0, 1], condition_value=3)

    result_2 = pytket_to_qir(
        circ, name="test_pytket_qir_conditional_v", qir_format=QIRFormat.STRING
    )

    check_qir_result(result, "test_pytket_qir_conditional_v")

    check_qir_result(result_2, "test_pytket_qir_conditional_v")


def test_pytket_qir_conditional_6() -> None:
    # test conditional for manual added gates

    circ = Circuit(2, 3).H(0).H(1)

    circ.add_gate(
        OpType.PhasedX, [0.1, 0.2], [0], condition_bits=[0, 1, 2], condition_value=3
    )

    result = pytket_to_qir(
        circ, name="test_pytket_qir_conditional_6", qir_format=QIRFormat.STRING
    )

    check_qir_result(result, "test_pytket_qir_conditional_6")


def test_pytket_qir_conditional_7() -> None:

    circ = Circuit(7, name="testcirc")

    syn = circ.add_c_register("syn", 4)

    circ.X(0, condition=reg_eq(syn, 1))
    circ.X(0, condition=reg_eq(syn, 2))
    circ.X(0, condition=reg_eq(syn, 2))
    circ.X(0, condition=reg_eq(syn, 3))
    circ.X(0, condition=reg_eq(syn, 4))
    circ.X(0, condition=reg_eq(syn, 4))

    result = pytket_to_qir(
        circ, name="test_pytket_qir_conditional_7", qir_format=QIRFormat.STRING
    )

    check_qir_result(result, "test_pytket_qir_conditional_7")


def test_pytket_qir_conditional_8() -> None:
<<<<<<< HEAD
=======

>>>>>>> ce2b64ef
    c = Circuit(4)
    c.H(0)
    c.H(1)
    c.H(2)
    c.H(3)
    cbox = CircBox(c)
    d = Circuit(4)
    a = d.add_c_register("a", 4)
    d.add_circbox(cbox, [0, 2, 1, 3], condition=a[0])

    result = pytket_to_qir(
        d, name="test_pytket_qir_conditional_8", qir_format=QIRFormat.STRING
    )

    check_qir_result(result, "test_pytket_qir_conditional_8")


def test_pytket_qir_conditional_9() -> None:

    c = Circuit(4)
    c.X(0)
    c.Y(1)
    c.Z(2)
    c.H(3)
    cbox = CircBox(c)
    d = Circuit(4)
    a = d.add_c_register("a", 4)
    d.add_circbox(cbox, [0, 2, 1, 3], condition=a[0])

    result = pytket_to_qir(
        d, name="test_pytket_qir_conditional_9", qir_format=QIRFormat.STRING
    )

    check_qir_result(result, "test_pytket_qir_conditional_9")


def test_pytket_qir_conditional_10() -> None:

    box_circ = Circuit(4)
    box_circ.X(0)
    box_circ.Y(1)
    box_circ.Z(2)
    box_circ.H(3)
    box_c = box_circ.add_c_register("c", 5)

    box_circ.H(0)
    box_circ.add_classicalexpbox_register(box_c | box_c, box_c)

    cbox = CircBox(box_circ)
    d = Circuit(4, 5)
    a = d.add_c_register("a", 4)
    d.add_circbox(cbox, [0, 2, 1, 3, 0, 1, 2, 3, 4], condition=a[0])

    result = pytket_to_qir(
        d, name="test_pytket_qir_conditional_10", qir_format=QIRFormat.STRING
    )

    check_qir_result(result, "test_pytket_qir_conditional_10")


<<<<<<< HEAD
def test_pytket_qir_conditional_11() -> None:

    circ = Circuit(7, name="testcirc")
    c = circ.add_c_register("c", 5)

    circ.X(0, condition=c[0])
    circ.X(0, condition=c[0])
    circ.X(0, condition=c[1])
    circ.X(0, condition=c[1])
    circ.X(0, condition=c[2])
    circ.X(0, condition=c[3])
    circ.X(0, condition=c[4])

    result = pytket_to_qir(
        circ,
        name="test_pytket_qir_conditional_11",
        qir_format=QIRFormat.STRING,
        qir_optimisation=True,
    )

    check_qir_result(result, "test_pytket_qir_conditional_11")


=======
>>>>>>> ce2b64ef
if __name__ == "__main__":
    test_pytket_qir_conditional()
    test_pytket_qir_conditional_ii()
    test_pytket_qir_conditional_iii()
    test_pytket_qir_conditional_iv()
    test_pytket_qir_conditional_6()
    test_pytket_qir_conditional_7()<|MERGE_RESOLUTION|>--- conflicted
+++ resolved
@@ -172,11 +172,8 @@
 
 
 def test_pytket_qir_conditional_8() -> None:
-<<<<<<< HEAD
-=======
-
->>>>>>> ce2b64ef
-    c = Circuit(4)
+
+  c = Circuit(4)
     c.H(0)
     c.H(1)
     c.H(2)
@@ -236,7 +233,6 @@
     check_qir_result(result, "test_pytket_qir_conditional_10")
 
 
-<<<<<<< HEAD
 def test_pytket_qir_conditional_11() -> None:
 
     circ = Circuit(7, name="testcirc")
@@ -260,8 +256,6 @@
     check_qir_result(result, "test_pytket_qir_conditional_11")
 
 
-=======
->>>>>>> ce2b64ef
 if __name__ == "__main__":
     test_pytket_qir_conditional()
     test_pytket_qir_conditional_ii()
