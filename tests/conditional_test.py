--- conflicted
+++ resolved
@@ -83,13 +83,8 @@
     circ.add_clexpr(*wired_clexpr_from_logic_exp(a | b, c))  # type: ignore
     circ.add_clexpr(*wired_clexpr_from_logic_exp(c | b, d))  # type: ignore
     circ.add_clexpr(
-<<<<<<< HEAD
-        *wired_clexpr_from_logic_exp(c | b, d),
-        condition=if_not_bit(a[4]),  # type: ignore
-=======
         *wired_clexpr_from_logic_exp(c | b, d),  # type: ignore
         condition=if_not_bit(a[4]),
->>>>>>> a1ec381a
     )
     circ.H(0)
     circ.Measure(Qubit(0), d[4])
