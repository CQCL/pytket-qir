--- conflicted
+++ resolved
@@ -23,11 +23,7 @@
 from pyqir.generator import bitcode_to_ir  # type: ignore
 
 from pytket_qir.qir import (
-<<<<<<< HEAD
-    circuit_to_pyqir_module,
-=======
-    circuit_to_qir_bytes,
->>>>>>> 35e6d297
+    circuit_to_module,
     write_qir_file,
     circuit_from_qir,
 )
@@ -595,10 +591,6 @@
         c1 = circuit.add_c_register("c1", 64)
 
         circuit.add_wasm_to_reg("add_one", wasm_handler, [c0], [c1])
-<<<<<<< HEAD
-        ir_bytes = circuit_to_pyqir_module(circuit, wasm_path=wasm_file_path)
-        assert isinstance(ir_bytes, bytes)
-=======
         ir_bytes = circuit_to_qir_bytes(circuit, wasm_path=wasm_file_path)
 
         ll = bitcode_to_ir(ir_bytes)
@@ -618,7 +610,6 @@
         circuit.add_wasm_to_reg("add_one", wasm_handler, [], [c1])
         circuit.add_wasm_to_reg("add_one", wasm_handler, [], [c1])
         ir_bytes = circuit_to_qir_bytes(circuit, wasm_path=wasm_file_path)
->>>>>>> 35e6d297
 
         ll = bitcode_to_ir(ir_bytes)
         assert ll in exp_data
