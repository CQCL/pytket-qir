--- conflicted
+++ resolved
@@ -535,10 +535,6 @@
                     )
 
                 else:
-<<<<<<< HEAD
-                    raise ValueError(
-                        "circuit contruction with special condition not yet supported"
-=======
 
                     for i in range(op.width):
                         if command.args[i].reg_name != condition_name:
@@ -573,7 +569,6 @@
                     module.module.builder.if_(
                         ssabool,
                         true=lambda: condition_block(),  # type: ignore
->>>>>>> 339d8a0f
                     )
 
             elif isinstance(op, WASMOp):
