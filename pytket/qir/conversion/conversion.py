--- conflicted
+++ resolved
@@ -386,7 +386,6 @@
             params = op.params
         return (optype, params)
 
-<<<<<<< HEAD
     def _get_i64_ssa_reg(self, name: str) -> Value:
         ssa_var = self.module.builder.call(
             self.read_all_bits_from_reg,
@@ -394,10 +393,7 @@
         )
         return ssa_var
 
-    def _to_qis_qubits(self, qubits: List[Qubit]) -> Sequence[Qubit]:
-=======
     def _to_qis_qubits(self, qubits: list[Qubit]) -> Sequence[Qubit]:
->>>>>>> a0bdff97
         return [self.module.module.qubits[qubit.index[0]] for qubit in qubits]
 
     def _to_qis_results(self, bits: list[Bit]) -> Optional[Value]:
@@ -425,19 +421,11 @@
                 return pyqir.const(self.qir_int_type, value)
             else:
                 bit_reg = [False] * len(bit_reg)
-<<<<<<< HEAD
             if len(bit_reg) > int_size:
                 raise ValueError(
                     f"Classical register should only have the size of {int_size}"
                 )
             ssa_var = cast(Value, self.module.builder.call(self.create_reg, [pyqir.const(self.qir_int_type, len(bit_reg))]))  # type: ignore
-=======
-            if (size := len(bit_reg)) <= int_size:  # Widening by zero-padding.
-                bool_reg = bit_reg + [False] * (int_size - size)
-            else:  # Narrowing by truncation.
-                bool_reg = bit_reg[:int_size]
-            ssa_var = cast(Value, self.module.builder.call(self.reg2var, [*bool_reg]))  # type: ignore  # noqa: E501
->>>>>>> a0bdff97
             self.ssa_vars[reg_name] = ssa_var
             return ssa_var
         else:
