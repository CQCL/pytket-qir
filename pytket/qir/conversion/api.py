--- conflicted
+++ resolved
@@ -16,12 +16,8 @@
 from typing import TYPE_CHECKING
 
 import pyqir
-<<<<<<< HEAD
-from pytket.circuit import Circuit
-=======
 
 from pytket.circuit import Circuit, OpType
->>>>>>> bab65c42
 from pytket.passes import (
     scratch_reg_resize_pass,
 )
@@ -76,11 +72,7 @@
         super().__init__(msg)
 
 
-<<<<<<< HEAD
 def pytket_to_qir(  # noqa: PLR0912, PLR0913, RET503
-=======
-def pytket_to_qir(  # noqa: PLR0911, PLR0912, PLR0913
->>>>>>> bab65c42
     circ: Circuit,
     name: str = "Generated from input pytket circuit",
     qir_format: QIRFormat = QIRFormat.BINARY,
@@ -216,13 +208,8 @@
         return populated_module.module.bitcode()
     elif qir_format == QIRFormat.STRING:
         return populated_module.module.ir()
-<<<<<<< HEAD
     else:
         assert not "unsupported return type"  # type: ignore
-=======
-    assert not "unsupported return type"  # type: ignore
-    return None
->>>>>>> bab65c42
 
 
 def check_circuit(
