--- conflicted
+++ resolved
@@ -4,16 +4,12 @@
 0.12.0
 ------
 
-<<<<<<< HEAD
-* updated pyqir version requirement to 0.10.2.
+* updated pyqir version requirement to 0.10.3.
 * Update version requirements on dependencies, removing all upper bounds.
 * speed up conversion
 * Updated pytket version requirement to 1.29.2
 * add additional `check_circuit` function for checking the
   circuit before converting
-=======
-* updated pyqir version requirement to 0.10.3.
->>>>>>> b3dcd1e0
 
 0.11.0 (May 2024)
 -----------------
