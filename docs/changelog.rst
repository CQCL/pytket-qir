Changelog
~~~~~~~~~

<<<<<<< HEAD
0.6.0 (unreleased)
------------------

* update measurement to write to register directly
* remove unused ssa variables generated in output

0.5.0 (unreleased)
------------------
=======
0.5.0 (November 2023)
---------------------
>>>>>>> 6073ea45

* updated pyqir version requirement to 0.9.0.
* removed dependency of pyqir-generator, pyqir-evaluator and pyqir-parser

0.4.0 (October 2023)
--------------------

* Updated pytket version requirement to 1.21.

0.3.0 (September 2023)
----------------------
* update pytket version to 1.20

0.2.0 (August 2023)
-------------------
* fix issue with integer in regular expression
* add support for wasm in the conversion
* new parameter to set the size of the int parameters of the registers in the qir generation
* update pytket requirement to 1.19.0rc0
* update the classical register handling to use i1* pointer
* add simplification for RangePredicate in case of equal bounds
* allow conditional circboxes in the circuit
* add pytket to qir conversion
* set pyqir version to 0.8.2<|MERGE_RESOLUTION|>--- conflicted
+++ resolved
@@ -1,19 +1,14 @@
 Changelog
 ~~~~~~~~~
 
-<<<<<<< HEAD
 0.6.0 (unreleased)
 ------------------
 
 * update measurement to write to register directly
 * remove unused ssa variables generated in output
 
-0.5.0 (unreleased)
-------------------
-=======
 0.5.0 (November 2023)
 ---------------------
->>>>>>> 6073ea45
 
 * updated pyqir version requirement to 0.9.0.
 * removed dependency of pyqir-generator, pyqir-evaluator and pyqir-parser
