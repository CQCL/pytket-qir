--- conflicted
+++ resolved
@@ -1,19 +1,14 @@
 Changelog
 ~~~~~~~~~
 
-<<<<<<< HEAD
-0.5.0 (November 2023)
----------------------
-=======
 0.6.0 (unreleased)
 ------------------
 
 * update measurement to write to register directly
 * remove unused ssa variables generated in output
 
-0.5.0 (unreleased)
-------------------
->>>>>>> eac06a29
+0.5.0 (November 2023)
+---------------------
 
 * updated pyqir version requirement to 0.9.0.
 * removed dependency of pyqir-generator, pyqir-evaluator and pyqir-parser
