--- conflicted
+++ resolved
@@ -1,13 +1,8 @@
 Changelog
 ~~~~~~~~~
 
-<<<<<<< HEAD
-0.2.0rc6 (May 2023)
--------------------
-=======
 0.2.0 (May 2023)
 ----------------
->>>>>>> 0fb05028
 
 * add pytket to qir conversion
 * set pyqir version to 0.8.2
