# Copyright 2019-2022 Cambridge Quantum Computing
#
# Licensed under the Apache License, Version 2.0 (the "License");
# you may not use this file except in compliance with the License.
# You may obtain a copy of the License at
#
#     http://www.apache.org/licenses/LICENSE-2.0
#
# Unless required by applicable law or agreed to in writing, software
# distributed under the License is distributed on an "AS IS" BASIS,
# WITHOUT WARRANTIES OR CONDITIONS OF ANY KIND, either express or implied.
# See the License for the specific language governing permissions and
# limitations under the License.

"""
This module contains all functionality to parse and generate QIR files
to and from pytket circuits.
"""

from enum import Enum
import inspect
import os
import re
from typing import Callable, Dict, List, Optional, Tuple, Union

from pytket import Circuit, OpType, Bit, Qubit  # type: ignore
from pytket.qasm.qasm import _retrieve_registers  # type: ignore
from pytket.wasm import WasmFileHandler  # type: ignore
from pytket.circuit import BitRegister, CircBox, Conditional, Op, WASMOp  # type: ignore
from pytket.circuit.logic_exp import (  # type: ignore
    BitWiseOp,
    RegAdd,
    RegAnd,
    RegSub,
    RegMul,
    RegOr,
    RegDiv,
    RegLsh,
    RegRsh,
    RegXor,
    reg_eq,
    reg_neq,
    reg_leq,
    reg_geq,
    reg_lt,
    reg_gt,
    RegNeg,
)

from pyqir.parser import (  # type: ignore
    QirBlock,
    QirBrTerminator,
    QirCondBrTerminator,
    QirModule,
    QirInstr,
)
from pyqir.parser._native import PyQirInstruction  # type: ignore
from pyqir.generator import SimpleModule, BasicQisBuilder, ir_to_bitcode, types  # type: ignore
from pyqir.parser._native import PyQirInstruction, PyQirOperand  # type: ignore
from pyqir.generator import SimpleModule, BasicQisBuilder, ir_to_bitcode, types  # type: ignore
from pyqir.generator.types import Qubit, Result  # type: ignore


from pytket_qir.gatesets.base import (
    CustomGateSet,
    CustomQirGate,
    OpNat,
    OpName,
    OpSpec,
    QirGate,
)
from pytket_qir.gatesets.pyqir.pyqir import PYQIR_GATES, _TK_TO_PYQIR  # type: ignore


classical_ops: Dict = {
    "is_add": RegAdd,
    "is_sub": RegSub,
    "is_mul": RegMul,
    "is_sdiv": RegDiv,
    "is_shl": RegLsh,
    "is_lshr": RegRsh,
    "is_icmp": {
        "eq": reg_eq,
        "ne": reg_neq,
        "ule": reg_leq,
        "uge": reg_geq,
        "ult": reg_lt,
        "ugt": reg_gt,
    },
    "is_and": RegAnd,
    "is_or": RegOr,
    "is_xor": RegXor,
}


class WASMError(Exception):
    pass


class QirParser:
    """A parser class to return a pytket circuit from a QIR file."""

    def __init__(
        self,
        file_path: str,
<<<<<<< HEAD
        gateset: CustomGateSet = None,
        wasm_handler: WasmFileHandler = None,
=======
        gateset: Optional[CustomGateSet] = None,
        wasm_handler: Optional[WasmFileHandler] = None,
>>>>>>> 8377a966
        wasm_int_type: types.Int = types.Int(32),
        qir_int_type: types.Int = types.Int(64),
    ) -> None:
        self.module = QirModule(file_path)
        self.gateset: CustomGateSet = gateset if gateset is not None else PYQIR_GATES
        self.wasm_handler = wasm_handler
        self.wasm_int_type = wasm_int_type
        self.qir_int_type = qir_int_type
        self.qubits = self.get_required_qubits()
        self.bits = self.get_required_results()
        entry_block = self.module.functions[0].get_block_by_name("entry")
        if entry_block is None:
            raise NotImplementedError("The QIR file does not contain an entry block.")
        self.circuit = self.block_to_circuit(
            entry_block, Circuit(self.qubits, self.bits)
        )

    def get_required_qubits(self) -> int:
        interop_funcs = self.module.get_funcs_by_attr("EntryPoint")
        qubits = interop_funcs[0].get_attribute_value("requiredQubits")
        if qubits is not None:
            return int(qubits)
        return 0

    def get_required_results(self) -> int:
        interop_funcs = self.module.get_funcs_by_attr("EntryPoint")
        results = interop_funcs[0].get_attribute_value("requiredResults")
        if results is not None:
            return int(results)
        return 0

    def get_optype(self, instr: PyQirInstruction) -> OpType:
        if instr.is_call:
            call_func_name = instr.call_func_name
            matched_str = re.search("__quantum__(.+?)__(.+?)__(.+)", call_func_name)
            if not matched_str:
                raise ValueError("The WASM function call name is not propely defined.")
            opnat = OpNat(matched_str.group(1))
            opname = OpName(matched_str.group(2))
            opspec = OpSpec(matched_str.group(3))
            pyqir_gate = QirGate(opnat=opnat, opname=opname, opspec=opspec)
            return self.gateset.gateset_to_tk(pyqir_gate)

    def get_params(self, instr: PyQirInstruction) -> List[float]:
        params: List = []
        for param in instr.call_func_params:
            if param.constant.is_float:
                params.append(param.constant.float_double_value)
        return params

    def get_operation(self, instr: QirInstr) -> Op:
        optype = self.get_optype(instr.instr)
        params = self.get_params(instr.instr)
        return Op.create(optype, params)

    def get_qubit_indices(self, instr: PyQirInstruction) -> List[int]:
        params: List = []
        for param in instr.call_func_params:
            if param.constant.is_qubit:
                params.append(param.constant.qubit_static_id)
            elif param.constant.is_result:
                params.append(param.constant.result_static_id)
        return params

    def get_tag(self, instr: QirInstr) -> str:
        arg = instr.func_args[1]
        return self.module.get_global_bytes_value(arg)

    def add_classical_op(
        self,
        classical_op: str,
        instr: PyQirInstruction,
        circuit: Circuit,
        c_reg_map: Dict,
    ) -> None:
        def add_classical_register(
            operands: Union[List, PyQirOperand], circuit: Circuit
        ) -> Union[Tuple, PyQirOperand]:
            c_regs: List[BitRegister] = []

            def add_register(operands: List) -> List:
                for index, operand in enumerate(operands):
                    if operand.is_constant:
                        c_reg = c_reg_map[index + 1]
                        circuit.add_c_setreg(operand.constant.int_value, c_reg)
                        c_regs.append(c_reg)
                    else:
                        assert operand.is_local
                        register_name = "%" + operand.local_name  # Keep QIR syntax.
                        c_reg = circuit.get_c_register(register_name)
                        c_regs.append(c_reg)
                return c_regs

            if isinstance(operands, PyQirOperand):
                operands = [operands]
                return add_register(operands)[0]
            else:
                return tuple(add_register(operands))

        operands = instr.instr.target_operands
        if classical_op == "is_icmp":
            c_reg1 = add_classical_register(operands[0], circuit)
            c_op = classical_ops[classical_op][instr.predicate]
            circuit.add_classicalexpbox_register(
                c_op(
                    c_reg1, operands[1].constant.int_value
                ),  # Comparaison with constants.
                c_reg_map[3],
            )
        else:
            c_op = classical_ops[classical_op]
            # Integer negation is represented as a substraction from 0.
            if operands[0].is_constant:
                if operands[0].constant.int_value == 0:
                    circuit.add_classicalexpbox_register(
                        RegNeg(operands[1].constant.int_value), c_reg_map[3]
                    )
            c_reg1, c_reg2 = add_classical_register(operands, circuit)
            circuit.add_classicalexpbox_register(c_op(c_reg1, c_reg2), c_reg_map[3])

    def _create_register_map(self, circuit: Circuit) -> Dict:
        # Generate two reusable registers to hold temporary constants.
        c_reg1 = BitRegister("c_reg_1", self.qir_int_type.width)
        c_reg2 = BitRegister("c_reg_2", self.qir_int_type.width)
        if all(reg in circuit.c_registers for reg in [c_reg1, c_reg2]):
            c_reg1 = circuit.get_c_register("c_reg_1")
            c_reg2 = circuit.get_c_register("c_reg_2")
            return {1: c_reg1, 2: c_reg2}
        else:
            c_reg1 = circuit.add_c_register(c_reg1)
            c_reg2 = circuit.add_c_register(c_reg2)
            return {1: c_reg1, 2: c_reg2}

    def block_to_circuit(self, block: QirBlock, circuit: Circuit) -> Circuit:
        instrs = block.instructions
        term = block.terminator

        for instr in instrs:
            if instr.instr.is_qis_call:  # Quantum gates.
                op = self.get_operation(instr)
                unitids = self.get_qubit_indices(instr.instr)
                circuit.add_gate(op, unitids)
            elif instr.instr.is_qir_call:  # Setting the conditional bit for branching.
                c_reg_index = instr.instr.call_func_params[0].constant.result_static_id
            elif instr.instr.is_rt_call:  # Runtime function call.
                bits = self.get_qubit_indices(instr.instr)
                if len(instr.func_args) > 1:
                    tag = self.get_tag(instr)
                circuit.add_barrier(qubits=[], bits=bits, data=tag)
            elif instr.instr.is_call:  # WASM external call.
                if self.wasm_handler is None:
                    raise ValueError("A WASM file handler must be provided.")
                func_name = instr.func_name
                if func_name is None:
                    raise ValueError("The WASM function call is not defined.")
                matched_str = re.search("__quantum__(.+?)__(.+?)__(.+)", func_name)
                if matched_str is None:
                    raise ValueError(
                        "The WASM function call name is not propely defined."
                    )
                # WASM function call parameters.
                param_regs = []
                for c_reg_index in range(len(instr.func_args)):
                    c_reg_name = "c_reg_wasm" + str(c_reg_index)
                    param_regs.append(
                        circuit.add_c_register(c_reg_name, self.wasm_int_type.width)
                    )

                # WASM function return type.
                c_reg_output_name = "%" + instr.output_name
                c_reg_output = circuit.add_c_register(
                    c_reg_output_name, self.wasm_int_type.width
                )
                circuit.add_wasm_to_reg(
                    matched_str.group(2), self.wasm_handler, param_regs, [c_reg_output]
                )
            else:  # Classical instruction.
                # Create registers to hold classical constants.
                c_reg_map = self._create_register_map(circuit)
                # Get and filter true predicates.
                attrs = inspect.getmembers(
                    instr.instr, lambda attr: not (inspect.isroutine(attr))
                )
                filtered_attrs = [
                    attr[0] for attr in attrs if attr[0].startswith("is_") and attr[1]
                ]
                # Retain only supported classical ops.
                if (
                    len(filtered_attrs) == 1
                    and (matching := filtered_attrs[0]) in classical_ops.keys()
                ):
                    # Generate a register with a unique name
                    # from the QIR one to hold the operation result
                    # and add it to the register map.
                    c_reg_name3 = "%" + instr.instr.output_name
                    c_reg3 = circuit.add_c_register(
                        c_reg_name3, self.qir_int_type.width
                    )  # Int64 supported in LLVM/QIR and L3.
                    c_reg_map[3] = c_reg3
                    self.add_classical_op(matching, instr, circuit, c_reg_map)
                else:
                    raise ValueError("Unsupported instruction.")

        if isinstance(term, QirCondBrTerminator):
            if_condition_block = self.module.functions[0].get_block_by_name(
                term.true_dest
            )
            if_condition_circuit = self.block_to_circuit(
                if_condition_block, Circuit(self.qubits, self.bits)
            )
            circ_box = CircBox(if_condition_circuit)
            c_reg = circuit.get_c_register("c")
            args = list(range(self.qubits)) + list(range(self.bits))  # Order matters.
            circuit.add_circbox(circ_box, args, condition=c_reg[c_reg_index])

            else_condition_block = self.module.functions[0].get_block_by_name(
                term.false_dest
            )
            else_condition_circuit = self.block_to_circuit(
                else_condition_block, Circuit(self.qubits, self.bits)
            )
            circuit.append(else_condition_circuit)

        if isinstance(term, QirBrTerminator):
            next_block = self.module.functions[0].get_block_by_name(term.dest)
            next_circuit = self.block_to_circuit(
                next_block, Circuit(self.qubits, self.bits)
            )
            circuit.append(next_circuit)

        return circuit


def circuit_from_qir(
    input_file: Union[str, os.PathLike],
    gateset: Optional[CustomGateSet] = None,
    wasm_handler: Optional[WasmFileHandler] = None,
    wasm_int_type: Optional[types.Int] = types.Int(32),
) -> Circuit:
    root, ext = os.path.splitext(os.path.basename(input_file))
    input_file_str = str(input_file)
    output_bc_file: str = ""
    if ext not in [".ll", ".bc"]:
        raise TypeError("Can only convert .bc or .ll files.")
    if ext == ".ll":
        with open(input_file_str, "r") as f:
            data = f.read()
        output_bc_file = root + ".bc"
        with open(output_bc_file, "wb") as o:
            o.write(ir_to_bitcode(data))
        input_file_str = output_bc_file
    return QirParser(input_file_str, gateset, wasm_handler, wasm_int_type).circuit


class QIRUnsupportedError(Exception):
    pass


class Module:
    """
    PyQir module extension to account for custom defined input gate set
    and calls to WASM files.
    """

    def __init__(
        self,
        name: str,
        num_qubits: int,
        num_results: int,
        gateset: Optional[CustomGateSet] = None,
        wasm_handler: Optional[WasmFileHandler] = None,
    ) -> None:
        self.module = SimpleModule(name, num_qubits, num_results)
        self.builder = self.module.builder
        self.qis = BasicQisBuilder(self.builder)
        self.gateset = gateset if gateset is not None else PYQIR_GATES
        self.wasm_handler = wasm_handler

    @property
    def gateset(self):
        """A getter for the gateset."""
        assert self._gateset is not None
        return self._gateset

    @gateset.setter
    def gateset(self, new_gateset):
        self._gateset = new_gateset
        for v in self._gateset.gateset.values():
            self.__setattr__(
                v.opname.value,
                self.module.add_external_function(
                    self._gateset.template.substitute(
                        opnat=v.opnat.value,
                        opname=v.opname.value,
                        opspec=v.opspec.value,
                    ),
                    types.Function(v.function_signature, v.return_type),
                ),
            )


def _get_optype_and_params(op: Op) -> Tuple[OpType, List[float]]:
    optype = op.type
    params: List = []
    if optype == OpType.ExplicitPredicate:
        if op.get_name() == "AND":
            optype = BitWiseOp.AND
        elif op.get_name() == "OR":
            optype = BitWiseOp.OR
        elif op.get_name() == "XOR":
            optype = BitWiseOp.XOR
    else:
        params = op.params
        if optype == OpType.TK1:
            params = [op.params[1], op.params[0] - 0.5, op.params[2] + 0.5]
    return (optype, params)


def _to_qis_qubits(qubits: List[Qubit], mod: SimpleModule) -> List[Qubit]:
    return [mod.qubits[qubit.index[0]] for qubit in qubits]


def _to_qis_results(bits: List[Bit], mod: SimpleModule) -> Optional[Result]:
    if bits:
        return mod.results[bits[0].index[0]]
    return None


def _to_qis_bits(args: List[Bit], mod: SimpleModule) -> List[Result]:
    if args:
        return [mod.results[bit.index[0]] for bit in args[:-1]]
    return []


def _reg2ssa_var(bit_reg: BitRegister, module: Module, wasm_int_size: int) -> Callable:
    # A utility function to convert from a pytket
    #  BitRegister to an SSA variable via pyqir types.
    bit_reg_list = list(bit_reg)
    reg2var = module.module.add_external_function(
        "reg2var",
        types.Function([types.BOOL] * wasm_int_size, types.Int(wasm_int_size)),
    )
    if bit_reg.size <= wasm_int_size:  # Widening by zero-padding.
        bool_reg = list(map(bool, bit_reg_list)) + [False] * (
            wasm_int_size - bit_reg.size
        )
    else:  # Narrowing by truncation.
        bool_reg = list(map(bool, bit_reg_list[:wasm_int_size]))
    return module.builder.call(reg2var, [*bool_reg])


def circuit_to_module(
    circ: Circuit, module: Module, wasm_int_type: Optional[types.Int] = types.Int(32)
) -> Module:
    """A method to generate a QIR string from a pytket circuit."""
    assert wasm_int_type
    wasm_int_size = wasm_int_type.width
    for command in circ:
        op = command.op
        if isinstance(op, Conditional):
            conditional_circuit = op.op.get_circuit()
            condition_bit_index = command.args[0].index[0]

            def condition_one_block():
                """
                Populate recursively the module with the contents of the conditional
                sub-circuit when the condition is True.
                """
                if op.value == 1:
                    circuit_to_module(conditional_circuit, module)

            def condition_zero_block():
                """
                Populate recursively the module with the contents of the conditional
                sub-circuit when the condition is False.
                """
                if op.value == 0:
                    circuit_to_module(conditional_circuit, module)

            module.qis.if_result(
                module.module.results[condition_bit_index],
                one=lambda: condition_one_block(),
                zero=lambda: condition_zero_block(),
            )
        elif isinstance(op, WASMOp):
            cregs = _retrieve_registers(circ.bits, BitRegister)
            args = command.args

            inputs: List[str] = []
            outputs: List[str] = []
            for reglist, sizes in [
                (inputs, op.input_widths),
                (outputs, op.output_widths),
            ]:
                for in_width in sizes:
                    assert in_width >= 0
                    wasm_bits = args[:in_width]
                    args = args[in_width:]
                    regname = wasm_bits[0].reg_name
                    if wasm_bits != list(cregs[regname]):
                        WASMError("WASM ops must act on entire registers.")
                    reglist.append(regname)

            try:
                bit_reg = circ.get_c_register(inputs[0])
                input_type_list = [types.Int(wasm_int_size)]
            except IndexError:
                input_type_list = []

            # Need to create a singleton enum to hold the WASM function name.
            WasmName = Enum("WasmName", [("WASM", op.func_name)])

            # Update datastructures with WASM function name and
            # appropriate definition.

            # Update translation dict.
            _TK_TO_PYQIR[OpType.WASM] = QirGate(
                opnat=OpNat.HYBRID, opname=WasmName.WASM, opspec=OpSpec.BODY
            )

            # Update gateset.
            gateset = PYQIR_GATES.gateset
            gateset["wasm"] = CustomQirGate(
                opnat=OpNat.HYBRID,
                opname=WasmName.WASM,
                opspec=OpSpec.BODY,
                function_signature=input_type_list,
                return_type=types.Int(wasm_int_size),
            )

            # Update gateset in module.
            module.gateset = PYQIR_GATES

            # Create an ssa variable if there is an input to the WASMOp.
            if len(input_type_list) == 0:
                ssa_args = []
            else:
                ssa_args = [_reg2ssa_var(bit_reg, module, wasm_int_size)]

            gate = module.gateset.tk_to_gateset(op.type)
            get_gate = getattr(module, gate.opname.value)
            module.builder.call(get_gate, ssa_args)
        else:
            optype, params = _get_optype_and_params(op)
            qubits = _to_qis_qubits(command.qubits, module.module)
            results = _to_qis_results(command.bits, module.module)
            if module.gateset.name == "PyQir":
                pyqir_gate = module.gateset.tk_to_gateset(optype)
                if not pyqir_gate.opspec == OpSpec.BODY:
                    opname = pyqir_gate.opname.value + "_" + pyqir_gate.opspec.value
                    get_gate = getattr(module.qis, opname)
                else:
                    get_gate = getattr(module.qis, pyqir_gate.opname.value)
                if params:
                    get_gate(*params, *qubits)
                elif results:
                    get_gate(*qubits, results)
                else:
                    get_gate(*qubits)
            else:
                bits: Optional[List[Result]] = None
                if type(optype) == BitWiseOp:
                    bits = _to_qis_bits(command.args, module.module)
                gate = module.gateset.tk_to_gateset(optype)
                get_gate = getattr(module, gate.opname.value)
                if bits:
                    module.builder.call(get_gate, bits)
                elif params:
                    module.builder.call(get_gate, [*params, *qubits])
                elif results:
                    module.builder.call(get_gate, [*qubits, results])
                else:
                    module.builder.call(get_gate, qubits)
    return module


def write_qir_file(
    circ: Circuit, output_file: str, gateset: Optional[CustomGateSet] = None
) -> None:
    """A method to generate a qir file from a tket circuit."""
    root, ext = os.path.splitext(os.path.basename(output_file))
    if ext not in [".ll", ".bc"]:
        raise ValueError("The file extension should either be '.ll' or '.bc'.")
    module = Module(
        name=root,
        num_qubits=circ.n_qubits,
        num_results=len(circ.bits),
        gateset=gateset,
    )
    populated_module = circuit_to_module(circ, module)
    if ext == ".ll":
        with open(output_file, "w") as out:
            out.write(populated_module.module.ir())
    elif ext == ".bc":
        with open(output_file, "wb") as out:
            out.write(ir_to_bitcode(populated_module.module.ir(), output_file))


def circuit_to_qir_bytes(
    circ: Circuit,
    gateset: Optional[CustomGateSet] = None,
    wasm_path: Optional[Union[str, os.PathLike]] = None,
    wasm_int_type: Optional[types.Int] = types.Int(32),
) -> bytes:
    """Return a pytket circuit as an IR bitcode file."""
    wasm_handler = None
    module_name = "Generated from {} pytket circuit".format(
        circ.name if circ.name is not None else "input"
    )
    if wasm_path is not None:
        try:
            wasm_handler = WasmFileHandler(str(wasm_path))
            wasm_file_name = os.path.basename(str(wasm_path))
            module_name = module_name + " and {} file.".format(wasm_file_name)
        except ValueError as ve:
            raise ve
    module = Module(
        name=module_name,
        num_qubits=circ.n_qubits,
        num_results=len(circ.bits),
        gateset=gateset,
        wasm_handler=wasm_handler,
    )
    populated_module = circuit_to_module(circ, module, wasm_int_type)
    return ir_to_bitcode(populated_module.module.ir())<|MERGE_RESOLUTION|>--- conflicted
+++ resolved
@@ -103,13 +103,8 @@
     def __init__(
         self,
         file_path: str,
-<<<<<<< HEAD
-        gateset: CustomGateSet = None,
-        wasm_handler: WasmFileHandler = None,
-=======
         gateset: Optional[CustomGateSet] = None,
         wasm_handler: Optional[WasmFileHandler] = None,
->>>>>>> 8377a966
         wasm_int_type: types.Int = types.Int(32),
         qir_int_type: types.Int = types.Int(64),
     ) -> None:
